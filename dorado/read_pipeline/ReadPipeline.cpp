#include "ReadPipeline.h"

#include "htslib/sam.h"
#include "utils/base_mod_utils.h"
#include "utils/sequence_utils.h"

#include <spdlog/spdlog.h>

#include <chrono>
#include <iomanip>
#include <sstream>
#include <stack>

using namespace std::chrono_literals;

namespace {
bool get_modbase_channel_name(std::string &channel_name, const std::string &mod_abbreviation) {
    static const std::map<std::string, std::string> modbase_name_map = {// A
                                                                        {"6mA", "a"},
                                                                        // C
                                                                        {"5mC", "m"},
                                                                        {"5hmC", "h"},
                                                                        {"5fc", "f"},
                                                                        {"5caC", "c"},
                                                                        // G
                                                                        {"8oxoG", "o"},
                                                                        // T
                                                                        {"5hmU", "g"},
                                                                        {"5fU", "e"},
                                                                        {"5caU", "b"}};

    if (modbase_name_map.find(mod_abbreviation) != modbase_name_map.end()) {
        channel_name = modbase_name_map.at(mod_abbreviation);
        return true;
    }

    // Check the supplied mod abbreviation is a simple integer and if so, assume it's a CHEBI code.
    if (mod_abbreviation.find_first_not_of("0123456789") == std::string::npos) {
        channel_name = mod_abbreviation;
        return true;
    }

    spdlog::error("Unknown modified base abbreviation: {}", mod_abbreviation);
    return false;
}
}  // namespace

namespace dorado {

std::string Read::generate_read_group() const {
    if (!run_id.empty() && !model_name.empty()) {
        return std::string(run_id + "_" + model_name);
    }
    return "";
}

void Read::generate_read_tags(bam1_t *aln, bool emit_moves) const {
    int qs = static_cast<int>(std::round(calculate_mean_qscore()));
    bam_aux_append(aln, "qs", 'i', sizeof(qs), (uint8_t *)&qs);

    float du = (float)(raw_data.size(0) + num_trimmed_samples) / (float)sample_rate;
    bam_aux_append(aln, "du", 'f', sizeof(du), (uint8_t *)&du);

    int ns = raw_data.size(0) + num_trimmed_samples;
    bam_aux_append(aln, "ns", 'i', sizeof(ns), (uint8_t *)&ns);

    int ts = num_trimmed_samples;
    bam_aux_append(aln, "ts", 'i', sizeof(ts), (uint8_t *)&ts);

    int mx = attributes.mux;
    bam_aux_append(aln, "mx", 'i', sizeof(mx), (uint8_t *)&mx);

    int ch = attributes.channel_number;
    bam_aux_append(aln, "ch", 'i', sizeof(ch), (uint8_t *)&ch);

    bam_aux_append(aln, "st", 'Z', attributes.start_time.length() + 1,
                   (uint8_t *)attributes.start_time.c_str());

    // For reads which are the result of read splitting, the read number will be set to -1
    int rn = attributes.read_number;
    bam_aux_append(aln, "rn", 'i', sizeof(rn), (uint8_t *)&rn);

    bam_aux_append(aln, "fn", 'Z', attributes.fast5_filename.length() + 1,
                   (uint8_t *)attributes.fast5_filename.c_str());

    float sm = shift;
    bam_aux_append(aln, "sm", 'f', sizeof(sm), (uint8_t *)&sm);

    float sd = scale;
    bam_aux_append(aln, "sd", 'f', sizeof(sd), (uint8_t *)&sd);

    bam_aux_append(aln, "sv", 'Z', 9, (uint8_t *)"quantile");

    uint32_t duplex = 0;
    bam_aux_append(aln, "dx", 'i', sizeof(duplex), (uint8_t *)&duplex);

    auto rg = generate_read_group();
    if (!rg.empty()) {
        bam_aux_append(aln, "RG", 'Z', rg.length() + 1, (uint8_t *)rg.c_str());
    }

    if (emit_moves) {
        std::vector<uint8_t> m(moves.size() + 1, 0);
        m[0] = model_stride;

        for (size_t idx = 0; idx < moves.size(); idx++) {
            m[idx + 1] = static_cast<uint8_t>(moves[idx]);
        }

        bam_aux_update_array(aln, "mv", 'c', m.size(), (uint8_t *)m.data());
    }
}

void Read::generate_duplex_read_tags(bam1_t *aln) const {
    int qs = static_cast<int>(std::round(calculate_mean_qscore()));
    bam_aux_append(aln, "qs", 'i', sizeof(qs), (uint8_t *)&qs);
    uint32_t duplex = 1;
    bam_aux_append(aln, "dx", 'i', sizeof(duplex), (uint8_t *)&duplex);

    int mx = attributes.mux;
    bam_aux_append(aln, "mx", 'i', sizeof(mx), (uint8_t *)&mx);

    int ch = attributes.channel_number;
    bam_aux_append(aln, "ch", 'i', sizeof(ch), (uint8_t *)&ch);

    bam_aux_append(aln, "st", 'Z', attributes.start_time.length() + 1,
                   (uint8_t *)attributes.start_time.c_str());

    auto rg = generate_read_group();
    if (!rg.empty()) {
        bam_aux_append(aln, "RG", 'Z', rg.length() + 1, (uint8_t *)rg.c_str());
    }
}

std::vector<BamPtr> Read::extract_sam_lines(bool emit_moves, uint8_t modbase_threshold) const {
    if (read_id.empty()) {
        throw std::runtime_error("Empty read_name string provided");
    }
    if (seq.size() != qstring.size()) {
        throw std::runtime_error("Sequence and qscore do not match size for read id " + read_id);
    }
    if (seq.empty()) {
        throw std::runtime_error("Empty sequence and qstring provided for read id " + read_id);
    }

    std::vector<BamPtr> alns;
    if (mappings.empty()) {
        bam1_t *aln = bam_init1();
        uint32_t flags = 4;              // 4 = UNMAPPED
        std::string ref_seq = "*";       // UNMAPPED
        int leftmost_pos = -1;           // UNMAPPED - will be written as 0
        int map_q = 0;                   // UNMAPPED
        std::string cigar_string = "*";  // UNMAPPED
        std::string r_next = "*";
        int next_pos = -1;  // UNMAPPED - will be written as 0
        size_t template_length = seq.size();

        // Convert string qscore to phred vector.
        std::vector<uint8_t> qscore;
        std::transform(qstring.begin(), qstring.end(), std::back_inserter(qscore),
                       [](char c) { return (uint8_t)(c)-33; });

        bam_set1(aln, read_id.length(), read_id.c_str(), flags, -1, leftmost_pos, map_q, 0, nullptr,
                 -1, next_pos, 0, seq.length(), seq.c_str(), (char *)qscore.data(), 0);

        if (is_duplex) {
            generate_duplex_read_tags(aln);
        } else {
            generate_read_tags(aln, emit_moves);
        }
        generate_modbase_string(aln, modbase_threshold);
        alns.push_back(BamPtr(aln));
    }

    for (const auto &mapping : mappings) {
        throw std::runtime_error("Mapped alignments not yet implemented");
    }

    return alns;
}

uint64_t Read::get_end_time_ms() {
    return start_time_ms +
           ((end_sample - start_sample) * 1000) / sample_rate;  //TODO get rid of the trimmed thing?
}

void Read::generate_modbase_string(bam1_t *aln, uint8_t threshold) const {
    if (!base_mod_info) {
        return;
    }

    const size_t num_channels = base_mod_info->alphabet.size();
    const std::string cardinal_bases = "ACGT";
    char current_cardinal = 0;
    if (seq.length() * num_channels != base_mod_probs.size()) {
        throw std::runtime_error(
                "Mismatch between base_mod_probs size and sequence length * num channels in "
                "modbase_alphabet!");
    }

    std::istringstream mod_name_stream(base_mod_info->long_names);
    std::string modbase_string = "";
    std::vector<uint8_t> modbase_prob;

    // Create a mask indicating which bases are modified.
    std::map<char, bool> base_has_context = {
            {'A', false}, {'C', false}, {'G', false}, {'T', false}};
    utils::BaseModContext context_handler;
    if (!base_mod_info->context.empty()) {
        if (!context_handler.decode(base_mod_info->context)) {
            throw std::runtime_error("Invalid base modification context string.");
        }
        for (auto base : cardinal_bases) {
            if (context_handler.motif(base).size() > 1) {
                // If the context is just the single base, then this is equivalent to no context.
                base_has_context[base] = true;
            }
        }
    }
    auto modbase_mask = context_handler.get_sequence_mask(seq);
    context_handler.update_mask(modbase_mask, seq, base_mod_info->alphabet, base_mod_probs,
                                threshold);

    // Iterate over the provided alphabet and find all the channels we need to write out
    for (size_t channel_idx = 0; channel_idx < num_channels; channel_idx++) {
        if (cardinal_bases.find(base_mod_info->alphabet[channel_idx]) != std::string::npos) {
            // A cardinal base
            current_cardinal = base_mod_info->alphabet[channel_idx];
        } else {
            // A modification on the previous cardinal base
            std::string modbase_name;
            mod_name_stream >> modbase_name;
            std::string bam_name;
            if (!get_modbase_channel_name(bam_name, modbase_name)) {
                return;
            }

            // Write out the results we found
            modbase_string += std::string(1, current_cardinal) + "+" + bam_name;
            modbase_string += base_has_context[current_cardinal] ? "?" : ".";
            int skipped_bases = 0;
            for (size_t base_idx = 0; base_idx < seq.size(); base_idx++) {
                if (seq[base_idx] == current_cardinal) {
                    if (modbase_mask[base_idx] == 1) {
                        modbase_string += "," + std::to_string(skipped_bases);
                        skipped_bases = 0;
                        modbase_prob.push_back(
                                base_mod_probs[base_idx * num_channels + channel_idx]);
                    } else {
                        // Skip this base
                        skipped_bases++;
                    }
                }
            }
            modbase_string += ";";
        }
    }

    bam_aux_append(aln, "MM", 'Z', modbase_string.length() + 1, (uint8_t *)modbase_string.c_str());
    bam_aux_update_array(aln, "ML", 'C', modbase_prob.size(), (uint8_t *)modbase_prob.data());
}

<<<<<<< HEAD
MessageSink::MessageSink(size_t max_messages) : m_work_queue(max_messages) {}
=======
float Read::calculate_mean_qscore() const {
    // If Q-score start position is greater than the
    // read length, then calculate mean Q-score from the
    // start of the read.
    if (qstring.length() <= mean_qscore_start_pos) {
        return utils::mean_qscore_from_qstring(qstring, 0);
    }
    return utils::mean_qscore_from_qstring(qstring, mean_qscore_start_pos);
}
>>>>>>> 26be1a01

void MessageSink::push_message(Message &&message) {
    const bool success = m_work_queue.try_push(std::move(message));
    // try_push will fail if the sink has been told to terminate.
    // We do not expect to be pushing reads from this source if that is the case.
    assert(success);
}

// Depth first search that establishes a topological ordering for node destruction.
// Returns true if a cycle is found.
bool Pipeline::DFS(const std::vector<PipelineDescriptor::NodeDescriptor> &node_descriptors,
                   NodeHandle node_handle,
                   std::vector<DFSState> &dfs_state,
                   std::vector<NodeHandle> &source_to_sink_order) {
    auto &node_state = dfs_state.at(node_handle);
    if (node_state == DFSState::Visited) {
        // Already reached this node via another route.
        return false;
    }
    if (node_state == DFSState::Visiting) {
        // Back edge => cycle.
        return true;
    }
    node_state = DFSState::Visiting;
    auto sink_handles = node_descriptors.at(node_handle).sink_handles;
    for (auto sink_handle : sink_handles) {
        if (DFS(node_descriptors, sink_handle, dfs_state, source_to_sink_order)) {
            return true;
        }
    }
    node_state = DFSState::Visited;
    source_to_sink_order.push_back(node_handle);
    return false;
}

std::unique_ptr<Pipeline> Pipeline::create(
        PipelineDescriptor &&descriptor,
        std::vector<dorado::stats::StatsReporter> *const stats_reporters,
        stats::NamedStats *const final_stats) {
    // Find a source node, i.e. one that is not the sink of any other node.
    // There should be exactly 1 one for a valid pipeline.
    const auto node_count = descriptor.m_node_descriptors.size();
    std::vector<bool> is_sink(node_count, false);
    for (auto &[desc_node, sink_handles] : descriptor.m_node_descriptors) {
        for (auto sink_handle : sink_handles) {
            is_sink.at(sink_handle) = true;
        }
    }
    const auto num_sources = std::count(is_sink.cbegin(), is_sink.cend(), false);
    if (num_sources != 1) {
        spdlog::error("There must be exactly 1 source node.  {} were present.", num_sources);
        return nullptr;
    }
    auto source_it = std::find(is_sink.cbegin(), is_sink.cend(), false);
    auto source_node = std::distance(is_sink.cbegin(), source_it);

    // Perform a depth first search from the source to determine the
    // source-to-sink destruction order.  At the same time, cycles are detected.
    std::vector<NodeHandle> source_to_sink_order;
    std::vector<DFSState> dfs_state(node_count, DFSState::Unvisited);
    const bool has_cycle =
            DFS(descriptor.m_node_descriptors, source_node, dfs_state, source_to_sink_order);
    if (has_cycle) {
        spdlog::error("Graph has cycle");
        return nullptr;
    }
    std::reverse(source_to_sink_order.begin(), source_to_sink_order.end());
    // If the graph is fully connected then we should have visited all nodes.
    assert(std::all_of(dfs_state.cbegin(), dfs_state.cend(),
                       [](DFSState v) { return v == DFSState::Visited; }));
    assert(source_to_sink_order.size() == descriptor.m_node_descriptors.size());

    return std::unique_ptr<Pipeline>(
            new Pipeline(std::move(descriptor), source_to_sink_order, stats_reporters));
}

Pipeline::Pipeline(PipelineDescriptor &&descriptor,
                   std::vector<NodeHandle> source_to_sink_order,
                   std::vector<dorado::stats::StatsReporter> *const stats_reporters)
        : m_source_to_sink_order(std::move(source_to_sink_order)) {
    for (auto &[desc_node, _] : descriptor.m_node_descriptors) {
        m_nodes.push_back(std::move(desc_node));
        if (stats_reporters) {
            stats_reporters->push_back(stats::make_stats_reporter(*m_nodes.back()));
        }
    }

    for (size_t i = 0; i < m_nodes.size(); ++i) {
        auto &node = m_nodes.at(i);
        const auto &sink_handles = descriptor.m_node_descriptors.at(i).sink_handles;
        for (const auto sink_handle : sink_handles)
            node->add_sink(dynamic_cast<MessageSink &>(*m_nodes.at(sink_handle)));
    }
}

void MessageSink::add_sink(MessageSink &sink) { m_sinks.push_back(std::ref(sink)); }

void MessageSink::send_message_to_sink(int sink_index, Message &&message) {
    m_sinks.at(sink_index).get().push_message(std::move(message));
}

void Pipeline::push_message(Message &&message) {
    assert(!m_nodes.empty());
    dynamic_cast<MessageSink &>(*m_nodes.back()).push_message(std::move(message));
}

stats::NamedStats Pipeline::terminate() {
    stats::NamedStats final_stats;
    for (auto handle : m_source_to_sink_order) {
        auto &node = m_nodes.at(handle);
        node->terminate();
        auto node_stats = node->sample_stats();
        const auto node_name = node->get_name();
        for (const auto &[name, value] : node_stats) {
            final_stats[node_name + "." + name] = value;
        }
    }
    return final_stats;
}

Pipeline::~Pipeline() {
    for (auto handle : m_source_to_sink_order) {
        auto &node = m_nodes.at(handle);
        node.reset();
    }
}

}  // namespace dorado<|MERGE_RESOLUTION|>--- conflicted
+++ resolved
@@ -260,9 +260,6 @@
     bam_aux_update_array(aln, "ML", 'C', modbase_prob.size(), (uint8_t *)modbase_prob.data());
 }
 
-<<<<<<< HEAD
-MessageSink::MessageSink(size_t max_messages) : m_work_queue(max_messages) {}
-=======
 float Read::calculate_mean_qscore() const {
     // If Q-score start position is greater than the
     // read length, then calculate mean Q-score from the
@@ -272,7 +269,8 @@
     }
     return utils::mean_qscore_from_qstring(qstring, mean_qscore_start_pos);
 }
->>>>>>> 26be1a01
+
+MessageSink::MessageSink(size_t max_messages) : m_work_queue(max_messages) {}
 
 void MessageSink::push_message(Message &&message) {
     const bool success = m_work_queue.try_push(std::move(message));
