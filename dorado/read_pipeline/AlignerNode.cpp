--- conflicted
+++ resolved
@@ -13,77 +13,6 @@
 #include <vector>
 
 namespace {
-<<<<<<< HEAD
-=======
-// If an alignment has secondary alignments, add that information
-// to each record. Follows minimap2 conventions.
-void add_sa_tag(bam1_t* record,
-                const mm_reg1_t* regs,
-                int32_t hits,
-                int32_t aln_idx,
-                int32_t l_seq,
-                const mm_idx_t* idx,
-                const bool use_hard_clip) {
-    const auto clip_char = use_hard_clip ? "H" : "S";
-    std::stringstream ss;
-    for (int i = 0; i < hits; i++) {
-        if (i == aln_idx) {
-            continue;
-        }
-        const mm_reg1_t* r = &regs[i];
-
-        if (r->parent != r->id || r->p == 0) {
-            continue;
-        }
-
-        int num_matches = 0, num_inserts = 0, num_deletes = 0;
-        int clip3 = 0, clip5 = 0;
-
-        if (r->qe - r->qs < r->re - r->rs) {
-            num_matches = r->qe - r->qs;
-            num_deletes = (r->re - r->rs) - num_matches;
-        } else {
-            num_matches = r->re - r->rs;
-            num_inserts = (r->qe - r->qs) - num_matches;
-        }
-
-        clip5 = r->rev ? l_seq - r->qe : r->qs;
-        clip3 = r->rev ? r->qs : l_seq - r->qe;
-
-        ss << std::string(idx->seq[r->rid].name) << ",";
-        ss << r->rs + 1 << ",";
-        ss << "+-"[r->rev] << ",";
-        if (clip5) {
-            ss << clip5 << clip_char;
-        }
-        if (num_matches) {
-            ss << num_matches << "M";
-        }
-        if (num_inserts) {
-            ss << num_inserts << "I";
-        }
-        if (num_deletes) {
-            ss << num_deletes << "D";
-        }
-        if (clip3) {
-            ss << clip3 << clip_char;
-        }
-        ss << "," << r->mapq << "," << (r->blen - r->mlen + r->p->n_ambi) << ";";
-    }
-    std::string sa = ss.str();
-    if (!sa.empty()) {
-        bam_aux_append(record, "SA", 'Z', int(sa.length() + 1), (uint8_t*)sa.c_str());
-    }
-}
-}  // namespace
-
-namespace dorado {
-
-namespace alignment {
-
-// Stripped of the prefix QNAME and postfix SEQ + \t + QUAL
-const std::string UNMAPPED_SAM_LINE_STRIPPED{"\t4\t*\t0\t0\t*\t*\t0\t0\n"};
->>>>>>> 20b5637d
 
 std::shared_ptr<const dorado::alignment::Minimap2Index> load_and_get_index(
         const std::shared_ptr<dorado::alignment::IndexFileAccess> index_file_access,
@@ -106,151 +35,7 @@
     return index_file_access->get_index(filename, options);
 }
 
-<<<<<<< HEAD
 }  // namespace
-=======
-std::vector<BamPtr> AlignerImpl::align(bam1_t* irecord, mm_tbuf_t* buf) {
-    // some where for the hits
-    std::vector<BamPtr> results;
-
-    // get query name.
-    std::string_view qname(bam_get_qname(irecord));
-
-    // get the sequence to map from the record
-    std::string seq = utils::extract_sequence(irecord);
-    // Pre-generate reverse complement sequence.
-    std::string seq_rev = utils::reverse_complement(seq);
-
-    // Pre-generate reverse of quality string.
-    std::vector<uint8_t> qual = utils::extract_quality(irecord);
-    std::vector<uint8_t> qual_rev(qual.rbegin(), qual.rend());
-
-    // do the mapping
-    int hits = 0;
-    mm_reg1_t* reg =
-            mm_map(m_index, int(seq.length()), seq.c_str(), &hits, buf, &m_map_opt, qname.data());
-
-    // just return the input record
-    if (hits == 0) {
-        results.push_back(BamPtr(bam_dup1(irecord)));
-    }
-
-    for (int j = 0; j < hits; j++) {
-        // mapping region
-        auto aln = &reg[j];
-
-        // Set FLAGS
-        uint16_t flag = 0x0;
-
-        if (aln->rev) {
-            flag |= BAM_FREVERSE;
-        }
-        if (aln->parent != aln->id) {
-            flag |= BAM_FSECONDARY;
-        } else if (!aln->sam_pri) {
-            flag |= BAM_FSUPPLEMENTARY;
-        }
-
-        if ((flag & BAM_FSECONDARY) && (m_map_opt.flag & MM_F_NO_PRINT_2ND))
-            continue;
-
-        const bool skip_seq_qual = !(m_map_opt.flag & MM_F_SOFTCLIP) && (flag & BAM_FSECONDARY) &&
-                                   !(m_map_opt.flag & MM_F_SECONDARY_SEQ);
-        const bool use_hard_clip =
-                !(m_map_opt.flag & MM_F_SOFTCLIP) &&
-                (((flag & BAM_FSECONDARY) && (m_map_opt.flag & MM_F_SECONDARY_SEQ)) ||
-                 (flag & BAM_FSUPPLEMENTARY));
-        const auto BAM_CCLIP = use_hard_clip ? BAM_CHARD_CLIP : BAM_CSOFT_CLIP;
-
-        int32_t tid = aln->rid;
-        hts_pos_t pos = aln->rs;
-        uint8_t mapq = aln->mapq;
-
-        // Create CIGAR.
-        // Note: max_bam_cigar_op doesn't need to handled specially when
-        // using htslib since the sam_write1 method already takes care
-        // of moving the CIGAR string to the tags if the length
-        // exceeds 65535.
-        size_t n_cigar = aln->p ? aln->p->n_cigar : 0;
-        std::vector<uint32_t> cigar;
-        uint32_t clip_len[2] = {0};
-        if (n_cigar != 0) {
-            clip_len[0] = aln->rev ? irecord->core.l_qseq - aln->qe : aln->qs;
-            clip_len[1] = aln->rev ? aln->qs : irecord->core.l_qseq - aln->qe;
-
-            if (clip_len[0]) {
-                n_cigar++;
-            }
-            if (clip_len[1]) {
-                n_cigar++;
-            }
-            int offset = clip_len[0] ? 1 : 0;
-
-            cigar.resize(n_cigar);
-
-            // write the left softclip
-            if (clip_len[0]) {
-                auto clip = bam_cigar_gen(clip_len[0], BAM_CCLIP);
-                cigar[0] = clip;
-            }
-
-            // write the cigar
-            memcpy(&cigar[offset], aln->p->cigar, aln->p->n_cigar * sizeof(uint32_t));
-
-            // write the right softclip
-            if (clip_len[1]) {
-                auto clip = bam_cigar_gen(clip_len[1], BAM_CCLIP);
-                cigar[offset + aln->p->n_cigar] = clip;
-            }
-        }
-
-        // Add SEQ and QUAL.
-        size_t l_seq = 0;
-        char* seq_tmp = nullptr;
-        unsigned char* qual_tmp = nullptr;
-        // To match minimap2 output behavior, don't emit sequence
-        // or quality info for secondary alignments.
-        if (!skip_seq_qual) {
-            l_seq = seq.size();
-            if (aln->rev) {
-                seq_tmp = seq_rev.data();
-                qual_tmp = qual_rev.empty() ? nullptr : qual_rev.data();
-            } else {
-                seq_tmp = seq.data();
-                qual_tmp = qual.empty() ? nullptr : qual.data();
-            }
-        }
-        if (use_hard_clip) {
-            l_seq -= clip_len[0] + clip_len[1];
-            if (seq_tmp)
-                seq_tmp += clip_len[0];
-            if (qual_tmp)
-                qual_tmp += clip_len[0];
-        }
-
-        // new output record
-        bam1_t* record = bam_init1();
-
-        // Set properties of the BAM record.
-        // NOTE: Passing bam_get_qname(irecord) + l_qname into bam_set1
-        // was causing the generated string to have some extra
-        // null characters. Not sure why yet. Using string_view
-        // resolved that issue, which is okay to use since it doesn't
-        // copy any data and we know the underlying string is null
-        // terminated.
-        // TODO: See if bam_get_qname(irecord) usage can be fixed.
-        bam_set1(record, qname.size(), qname.data(), flag, tid, pos, mapq, n_cigar,
-                 cigar.empty() ? nullptr : cigar.data(), irecord->core.mtid, irecord->core.mpos,
-                 irecord->core.isize, l_seq, seq_tmp, (char*)qual_tmp, bam_get_l_aux(irecord));
-
-        // Copy over tags from input alignment.
-        memcpy(bam_get_aux(record), bam_get_aux(irecord), bam_get_l_aux(irecord));
-        record->l_data += bam_get_l_aux(irecord);
-
-        // Add new tags to match minimap2.
-        add_tags(record, aln, seq, buf);
-        add_sa_tag(record, reg, hits, j, int(l_seq), m_index, use_hard_clip);
->>>>>>> 20b5637d
 
 namespace dorado {
 
@@ -271,25 +56,6 @@
           m_threads(threads),
           m_index_file_access(std::move(index_file_access)) {
     start_threads();
-}
-
-void AlignerNode::set_bam_index(const std::string& filename,
-                                const alignment::Minimap2Options& options,
-                                int threads) {
-    int num_index_construction_threads{options.print_aln_seq ? 1 : static_cast<int>(m_threads)};
-    switch (m_index_file_access->load_index(filename, options, num_index_construction_threads)) {
-    case alignment::IndexLoadResult::reference_file_not_found:
-        throw std::runtime_error("AlignerNode reference path does not exist: " + filename);
-    case alignment::IndexLoadResult::validation_error:
-        throw std::runtime_error("AlignerNode validation error checking minimap options");
-    case alignment::IndexLoadResult::split_index_not_supported:
-        throw std::runtime_error(
-                "Dorado doesn't support split index for alignment. Please re-run with larger index "
-                "size.");
-    case alignment::IndexLoadResult::success:
-        break;
-    }
-    m_index_for_bam_messages = m_index_file_access->get_index(filename, options);
 }
 
 std::shared_ptr<const alignment::Minimap2Index> AlignerNode::get_index(
