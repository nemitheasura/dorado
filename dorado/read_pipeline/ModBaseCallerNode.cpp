--- conflicted
+++ resolved
@@ -10,13 +10,9 @@
 #include <chrono>
 using namespace std::chrono_literals;
 
-<<<<<<< HEAD
 namespace dorado {
-=======
-namespace {
+
 constexpr auto FORCE_TIMEOUT = 100ms;
-}
->>>>>>> 3202db8f
 
 ModBaseCallerNode::ModBaseCallerNode(ReadSink& sink,
                                      std::vector<std::shared_ptr<RemoraCaller>> model_callers,
