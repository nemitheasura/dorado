#include "CRFModel.h"

#include "../utils/module_utils.h"
#include "../utils/tensor_utils.h"

#ifndef __APPLE__
#include <ATen/cuda/CUDAContext.h>
#include <c10/cuda/CUDAGuard.h>

extern "C" {
#include "koi.h"
}
#include <cublas_v2.h>
#include <cuda_runtime.h>

#define USE_CUDA_LSTM 1
#else
#define USE_CUDA_LSTM 0
#endif

#include <math.h>
#include <nvtx3/nvtx3.hpp>
#include <spdlog/spdlog.h>
#include <toml.hpp>
#include <torch/torch.h>

#include <string>

using namespace torch::nn;
namespace F = torch::nn::functional;
using Slice = torch::indexing::Slice;
using quantized_lstm = std::function<int(void *, void *, void *, void *, void *, void *, int)>;

#if USE_CUDA_LSTM
static void cublas_matmul_f16(torch::Tensor const &A, torch::Tensor const &B, torch::Tensor &C) {
    constexpr uint16_t HALF_ZERO = 0;      // 0.0 in __half format
    constexpr uint16_t HALF_ONE = 0x3C00;  // 1.0 in __half format
    assert(A.dtype() == torch::kF16 && B.dtype() == torch::kF16 && C.dtype() == torch::kF16);
    assert(A.stride(1) == 1 && B.stride(1) == 1 && C.stride(1) == 1);
    assert(A.size(0) == C.size(0));  // M
    assert(B.size(1) == C.size(1));  // N
    assert(A.size(1) == B.size(0));  // K
    auto res =
            cublasGemmEx(at::cuda::getCurrentCUDABlasHandle(), CUBLAS_OP_N, CUBLAS_OP_N, B.size(1),
                         A.size(0), A.size(1), &HALF_ONE, B.data_ptr(), CUDA_R_16F, B.stride(0),
                         A.data_ptr(), CUDA_R_16F, A.stride(0), &HALF_ZERO, C.data_ptr(),
                         CUDA_R_16F, C.stride(0), CUDA_R_16F, CUBLAS_GEMM_DEFAULT_TENSOR_OP);
    if (res != CUBLAS_STATUS_SUCCESS) {
        spdlog::error("CuBLAS error {}", int(res));
        exit(EXIT_FAILURE);
    }
}

static bool cuda_lstm_is_quantized(int layer_size) {
    return ((layer_size == 96) || (layer_size == 128));
}
#endif  // if USE_CUDA_LSTM

namespace {
template <class Model>
ModuleHolder<AnyModule> populate_model(Model &&model,
                                       const std::filesystem::path &path,
                                       const torch::TensorOptions &options,
                                       bool decomposition,
                                       bool bias) {
    auto state_dict = dorado::load_crf_model_weights(path, decomposition, bias);
    model->load_state_dict(state_dict);
    model->to(options.dtype_opt().value().toScalarType());
    model->to(options.device_opt().value());
    model->eval();

    auto module = AnyModule(model);
    auto holder = ModuleHolder<AnyModule>(module);
    return holder;
}
}  // namespace

namespace dorado {

namespace nn {

struct ConvolutionImpl : Module {
    ConvolutionImpl(int size, int outsize, int k, int stride_, bool to_lstm_ = false)
            : in_size(size), out_size(outsize), window_size(k), stride(stride_), to_lstm(to_lstm_) {
        conv = register_module(
                "conv", Conv1d(Conv1dOptions(size, outsize, k).stride(stride).padding(k / 2)));
        activation = register_module("activation", SiLU());
    }

    torch::Tensor forward(torch::Tensor x) {
        // Input x is [N, C_in, T_in], contiguity optional
        if (to_lstm) {
#if USE_CUDA_LSTM
            if (x.device() != torch::kCPU) {
                c10::cuda::CUDAGuard device_guard(x.device());
                auto stream = at::cuda::getCurrentCUDAStream().stream();

                int batch_size = x.size(0);
                int chunk_size_in = x.size(2);
                int chunk_size_out = chunk_size_in / stride;
                auto w_device = conv->weight.view({out_size, in_size * window_size})
                                        .t()
                                        .to(x.options())
                                        .contiguous();
                auto b_device = conv->bias.to(x.options());
                if (cuda_lstm_is_quantized(out_size)) {
                    torch::Tensor res =
                            torch::empty({batch_size, chunk_size_out, out_size}, x.options());
                    auto res_2D = res.view({-1, out_size});
                    auto ntcw_mat = torch::empty({batch_size, chunk_size_out, in_size, window_size},
                                                 x.options());
                    host_window_ntcw_f16(stream, x.stride(0), x.stride(2), x.stride(1), batch_size,
                                         chunk_size_in, in_size, window_size, stride,
                                         ntcw_mat.stride(0), ntcw_mat.stride(1), ntcw_mat.stride(2),
                                         ntcw_mat.stride(3), x.data_ptr(), ntcw_mat.data_ptr());
                    cublas_matmul_f16(ntcw_mat.view({-1, in_size * window_size}), w_device, res_2D);
                    host_bias_swish_f16(stream, res_2D.size(0), res_2D.size(1), res_2D.stride(0),
                                        res_2D.data_ptr(), b_device.data_ptr());

                    // Output is [N, T_out, C_out], contiguous
                    return res;
                } else {
                    auto res = torch::empty({chunk_size_out + 1, batch_size, 2, out_size},
                                            x.options());
                    res.index({0, Slice(), 1, Slice()}) = 0;
                    res.index({chunk_size_out, Slice(), 0, Slice()}) = 0;
                    auto res_TNC = res.slice(0, 1, chunk_size_out + 1).select(2, 1);
                    auto res_2D = res_TNC.view({-1, out_size});

                    auto tncw_mat = torch::empty({chunk_size_out, batch_size, in_size, window_size},
                                                 x.options());
                    host_window_ntcw_f16(stream, x.stride(0), x.stride(2), x.stride(1), batch_size,
                                         chunk_size_in, in_size, window_size, stride,
                                         tncw_mat.stride(1), tncw_mat.stride(0), tncw_mat.stride(2),
                                         tncw_mat.stride(3), x.data_ptr(), tncw_mat.data_ptr());
                    cublas_matmul_f16(tncw_mat.view({-1, in_size * window_size}), w_device, res_2D);
                    host_bias_swish_f16(stream, res_2D.size(0), res_2D.size(1), res_2D.stride(0),
                                        res_2D.data_ptr(), b_device.data_ptr());

                    // Output is [T_out + 1, N, 2, C_out], contiguous, which serves as
                    // working memory for CuBLAS LSTM
                    return res;
                }
            } else
#endif
            {
                // Output is [N, T_out, C_out], non-contiguous
                return activation(conv(x)).transpose(1, 2);
            }
        }
        // Output is [N, C_out, T_out], contiguous
        return activation(conv(x));
    }

    Conv1d conv{nullptr};
    SiLU activation{nullptr};
    int in_size;
    int out_size;
    int window_size;
    int stride;
    const bool to_lstm;
};

struct LinearCRFImpl : Module {
    LinearCRFImpl(int insize, int outsize) : scale(5), blank_score(2.0), expand_blanks(false) {
        linear = register_module("linear", Linear(insize, outsize));
        activation = register_module("activation", Tanh());
    };

    torch::Tensor forward(torch::Tensor x) {
        // Input x is [N, T, C], contiguity optional
        auto N = x.size(0);
        auto T = x.size(1);

        torch::Tensor scores;
#if USE_CUDA_LSTM
        if (x.device() != torch::kCPU) {
            // Optimised version of the else branch for CUDA devices
            c10::cuda::CUDAGuard device_guard(x.device());
            auto stream = at::cuda::getCurrentCUDAStream().stream();

            x = x.contiguous().reshape({N * T, -1});
            scores = torch::matmul(x, linear->weight.t());
            host_bias_tanh_scale_f16(stream, N * T, scores.size(1), scale, scores.data_ptr(),
                                     linear->bias.data_ptr());
            scores = scores.view({N, T, -1});
        } else
#endif  // if USE_CUDA_LSTM
        {
            scores = activation(linear(x)) * scale;
        }

        if (expand_blanks == true) {
            scores = scores.contiguous();
            int C = scores.size(2);
            scores = F::pad(scores.view({N, T, C / 4, 4}),
                            F::PadFuncOptions({1, 0, 0, 0, 0, 0, 0, 0}).value(blank_score))
                             .view({N, T, -1});
        }

        if (x.device() == torch::kCPU) {
            // Output is [T, N, C]
            return scores.transpose(0, 1);
        }

        // Output is [N, T, C], contiguous
        return scores;
    }

    int scale;
    int blank_score;
    bool expand_blanks;
    Linear linear{nullptr};
    Tanh activation{nullptr};
};

#if USE_CUDA_LSTM

struct CudaLSTMImpl : Module {
    CudaLSTMImpl(int layer_size, bool reverse_) : reverse(reverse_) {
        // TODO: do we need to specify .device("gpu")?
        auto options = torch::TensorOptions().dtype(torch::kFloat16);
        weights = torch::empty({layer_size * 4, layer_size * 2}, options).contiguous();
        auto weight_ih = weights.slice(1, 0, layer_size);
        auto weight_hh = weights.slice(1, layer_size, 2 * layer_size);
        if (reverse) {
            std::swap(weight_ih, weight_hh);
        }
        bias = torch::empty({layer_size * 4}, options).contiguous();
        auto bias_hh = torch::empty({layer_size * 4}, options).contiguous();

        register_parameter("weight_ih", weight_ih, false);
        register_parameter("weight_hh", weight_hh, false);
        register_parameter("bias_ih", bias, false);
        register_parameter("bias_hh", bias_hh, false);
    }

    torch::Tensor weights, bias;
    bool reverse;
};

TORCH_MODULE(CudaLSTM);

struct CudaLSTMStackImpl : Module {
    CudaLSTMStackImpl(int layer_size_, int batch_size, int chunk_size) : layer_size(layer_size_) {
        rnn1 = register_module("rnn_1", CudaLSTM(layer_size, true));
        rnn2 = register_module("rnn_2", CudaLSTM(layer_size, false));
        rnn3 = register_module("rnn_3", CudaLSTM(layer_size, true));
        rnn4 = register_module("rnn_4", CudaLSTM(layer_size, false));
        rnn5 = register_module("rnn_5", CudaLSTM(layer_size, true));

        m_quantize = cuda_lstm_is_quantized(layer_size);

        if (m_quantize) {
            // chunk_size * batch_size can not be > 2**31 (2147483648).
            // For practical purposes this is currently always the case.
            _chunks = torch::empty({batch_size, 4}).to(torch::kInt32);
            _chunks.index({torch::indexing::Slice(), 0}) =
                    torch::arange(0, chunk_size * batch_size, chunk_size);
            _chunks.index({torch::indexing::Slice(), 2}) =
                    torch::arange(0, chunk_size * batch_size, chunk_size);
            _chunks.index({torch::indexing::Slice(), 1}) = chunk_size;
            _chunks.index({torch::indexing::Slice(), 3}) = 0;
        }

        if (layer_size == 96) {
            _host_run_lstm_fwd_quantized = host_run_lstm_fwd_quantized96;
            _host_run_lstm_rev_quantized = host_run_lstm_reverse_quantized96;
        } else if (layer_size == 128) {
            _host_run_lstm_fwd_quantized = host_run_lstm_fwd_quantized128;
            _host_run_lstm_rev_quantized = host_run_lstm_reverse_quantized128;
        }
    }

    bool _weights_rearranged = false;
    bool m_quantize;
    torch::Tensor _chunks;
    std::vector<torch::Tensor> _r_wih;
    std::vector<torch::Tensor> _quantized_buffers;
    std::vector<torch::Tensor> _quantization_scale_factors;
    quantized_lstm _host_run_lstm_fwd_quantized{nullptr};
    quantized_lstm _host_run_lstm_rev_quantized{nullptr};

    torch::Tensor forward_cublas(torch::Tensor in) {
        // input in is ([N, T, C], contiguity optional) or ([T+1, N, 2, C], contiguous) (see below)
        c10::cuda::CUDAGuard device_guard(in.device());
        auto stream = at::cuda::getCurrentCUDAStream().stream();
        int chunk_size, batch_size;
        torch::Tensor mat_working_mem;
        bool input_is_working_mem = (in.dim() == 4 && in.size(2) == 2);
        if (input_is_working_mem) {
            mat_working_mem = in;
            chunk_size = in.size(0) - 1;
            batch_size = in.size(1);
            assert(layer_size == in.size(3));
            assert(in.is_contiguous());
        } else {
            batch_size = in.size(0);
            chunk_size = in.size(1);
            assert(layer_size == in.size(2));
            mat_working_mem =
                    torch::zeros({chunk_size + 1, batch_size, 2, layer_size}, in.options());
        }

        int gate_size = layer_size * 4;
        auto gate_buf = torch::empty({batch_size, gate_size}, in.options());

        // Working memory is laid out as [T+1][N][2][C] in memory, where the 2 serves to
        // interleave input and output for each LSTM layer in a specific way. The reverse LSTM
        // layers (rnn1, rnn3, rnn5) use right as input and left as output, whereas the forward
        // LSTM layers (rnn2, rnn4) use left as input and right as output.
        //
        // The interleaving means that x(t) and h(t-1), i.e. the input for the current timestep
        // and the output of the previous timestep, appear concatenated in memory and we can
        // perform a single matmul with the concatenated WU matrix
        // Note that both working_mem[chunk_size][:][0][:] and working_mem[0][:][1][:] remain
        // all zeroes, representing the initial LSTM state h(-1) in either direction.

        auto working_mem_all = mat_working_mem.view({chunk_size + 1, batch_size, -1});
        auto working_mem_left = mat_working_mem.slice(0, 0, chunk_size).select(2, 0);
        auto working_mem_right = mat_working_mem.slice(0, 1, chunk_size + 1).select(2, 1);

        if (!input_is_working_mem) {
            // NOTE: `host_transpose_f16' does exactly what the commented out assignment
            // below would do, only ~5x faster (on A100)
            // working_mem_right = in.transpose(1, 0);
            host_transpose_f16(stream, in.data_ptr(), in.size(1), in.size(0), in.size(2),
                               in.stride(1), in.stride(0), in.stride(2),
                               working_mem_right.stride(0), working_mem_right.stride(1),
                               working_mem_right.stride(2), working_mem_right.data_ptr());
        }

        for (auto &rnn : {rnn1, rnn2, rnn3, rnn4, rnn5}) {
            auto state_buf = torch::zeros({batch_size, layer_size}, in.options());
            auto weights_cpu = rnn->weights.t().contiguous();
            auto weights = weights_cpu.to(in.device());
            auto bias = rnn->bias.to(in.device());
            for (int ts = 0; ts < chunk_size; ++ts) {
                auto timestep_in = working_mem_all[rnn->reverse ? (chunk_size - ts) : ts];
                auto timestep_out = rnn->reverse ? working_mem_left[chunk_size - ts - 1]
                                                 : working_mem_right[ts];

                // Timestep matrix mulitplication (using cublasGemmEx, as using torch::matmul
                // as below is a bit slower on A100 for some reason)
                // gate_buf = torch::matmul(timestep_in, weights);
                cublas_matmul_f16(timestep_in, weights, gate_buf);
                host_lstm_step_f16(stream, batch_size, layer_size, bias.data_ptr(),
                                   gate_buf.data_ptr(), state_buf.data_ptr(),
                                   timestep_out.data_ptr());
            }
        }

        // Output is [N, T, C], non-contiguous
        return working_mem_left.transpose(1, 0);
    }

    void rearrange_individual_weights(torch::Tensor buffer) {
        torch::Tensor tmp = torch::empty_like(buffer);
        int layer_width = tmp.size(0) / 4;

        //Mapping of LSTM gate weights from IFGO to GIFO order.
        std::vector<std::pair<int, int>> idxs = {std::make_pair(0, 2), std::make_pair(1, 0),
                                                 std::make_pair(2, 1), std::make_pair(3, 3)};

        for (auto idx : idxs) {
            int start_idx = idx.second * layer_width;
            int end_idx = start_idx + layer_width;
            tmp.index({torch::indexing::Slice(idx.first * layer_width,
                                              (idx.first + 1) * layer_width)}) =
                    buffer.index({torch::indexing::Slice(start_idx, end_idx)});
        }

        buffer.index({torch::indexing::Slice()}) = tmp;
    }

    void rearrange_weights() {
        for (auto &rnn : {rnn1, rnn2, rnn3, rnn4, rnn5}) {
            rearrange_individual_weights(rnn->named_parameters()["weight_hh"]);
            rearrange_individual_weights(rnn->named_parameters()["weight_ih"]);
            _r_wih.push_back(rnn->named_parameters()["weight_ih"].transpose(0, 1).contiguous());
            rearrange_individual_weights(rnn->named_parameters()["bias_hh"]);
            rearrange_individual_weights(rnn->named_parameters()["bias_ih"]);
        }
        _weights_rearranged = true;
    }

    std::pair<torch::Tensor, torch::Tensor> quantize_tensor(torch::Tensor tensor,
                                                            int levels = 256) {
        //Qauntize a tensor to int8, returning per-channel scales and the quantized tensor
        //if weights have not been quantized we get some scaling
        tensor = tensor.transpose(0, 1).contiguous();
        auto fp_max = torch::abs(std::get<0>(torch::max(tensor, 0)));
        auto fp_min = torch::abs(std::get<0>(torch::min(tensor, 0)));

        auto fp_range =
                std::get<0>(
                        torch::cat(
                                {fp_min.index({torch::indexing::Slice(), torch::indexing::None}),
                                 fp_max.index({torch::indexing::Slice(), torch::indexing::None})},
                                1)
                                .max(1)) *
                2;
        auto quantization_scale = levels / fp_range;
        auto quantization_max = (levels / 2) - 1;

        auto tensor_quantized = (tensor * quantization_scale)
                                        .round()
                                        .clip(-quantization_max, quantization_max)
                                        .to(torch::kI8);

        return std::pair<torch::Tensor, torch::Tensor>(quantization_scale.to(torch::kFloat32),
                                                       tensor_quantized);
    }

    void quantize_weights() {
        for (auto &rnn : {rnn1, rnn2, rnn3, rnn4, rnn5}) {
            auto [factors, quantized] = quantize_tensor(rnn->named_parameters()["weight_hh"]);
            _quantization_scale_factors.push_back(factors);
            _quantized_buffers.push_back(quantized);
        }
    }

    torch::Tensor forward_quantized(torch::Tensor x) {
        // Input x is [N, T, C], contiguity optional
        c10::cuda::CUDAGuard device_guard(x.device());

        x = x.contiguous();

        //If this is the fist time the forward method is being applied, do some startup
        if (m_quantize && !_weights_rearranged) {
            rearrange_weights();
            quantize_weights();
            _chunks = _chunks.to(x.device());
        }
        auto buffer = torch::matmul(x, _r_wih[0]);

        _host_run_lstm_rev_quantized(
                _chunks.data_ptr(), buffer.data_ptr(), _quantized_buffers[0].data_ptr(),
                rnn1->named_parameters()["bias_ih"].data_ptr(),
                _quantization_scale_factors[0].data_ptr(), x.data_ptr(), _chunks.size(0));

        buffer = torch::matmul(x, _r_wih[1]);

        _host_run_lstm_fwd_quantized(
                _chunks.data_ptr(), buffer.data_ptr(), _quantized_buffers[1].data_ptr(),
                rnn2->named_parameters()["bias_ih"].data_ptr(),
                _quantization_scale_factors[1].data_ptr(), x.data_ptr(), _chunks.size(0));

        buffer = torch::matmul(x, _r_wih[2]);

        _host_run_lstm_rev_quantized(
                _chunks.data_ptr(), buffer.data_ptr(), _quantized_buffers[2].data_ptr(),
                rnn3->named_parameters()["bias_ih"].data_ptr(),
                _quantization_scale_factors[2].data_ptr(), x.data_ptr(), _chunks.size(0));

        buffer = torch::matmul(x, _r_wih[3]);

        _host_run_lstm_fwd_quantized(
                _chunks.data_ptr(), buffer.data_ptr(), _quantized_buffers[3].data_ptr(),
                rnn4->named_parameters()["bias_ih"].data_ptr(),
                _quantization_scale_factors[3].data_ptr(), x.data_ptr(), _chunks.size(0));

        buffer = torch::matmul(x, _r_wih[4]);

        _host_run_lstm_rev_quantized(
                _chunks.data_ptr(), buffer.data_ptr(), _quantized_buffers[4].data_ptr(),
                rnn5->named_parameters()["bias_ih"].data_ptr(),
                _quantization_scale_factors[4].data_ptr(), x.data_ptr(), _chunks.size(0));

        // Output is [N, T, C], contiguous
        return x;
    }

    // Dispatch to different forward method depending on whether we use quantized LSTMs or not
    torch::Tensor forward(torch::Tensor x) {
        // Input x is [N, T, C], contiguity optional
        if (m_quantize) {
            // Output is [N, T, C], contiguous
            return forward_quantized(x);
        } else {
            // Output is [N, T, C], non-contiguous
            return forward_cublas(x);
        }
    }

    int layer_size;
    CudaLSTM rnn1{nullptr}, rnn2{nullptr}, rnn3{nullptr}, rnn4{nullptr}, rnn5{nullptr};
};

TORCH_MODULE(CudaLSTMStack);

#endif  // if USE_CUDA_LSTM

struct LSTMStackImpl : Module {
    LSTMStackImpl(int size, int batchsize, int chunksize) {
        // torch::nn::LSTM expects/produces [N, T, C] with batch_first == true
        rnn1 = register_module("rnn1", LSTM(LSTMOptions(size, size).batch_first(true)));
        rnn2 = register_module("rnn2", LSTM(LSTMOptions(size, size).batch_first(true)));
        rnn3 = register_module("rnn3", LSTM(LSTMOptions(size, size).batch_first(true)));
        rnn4 = register_module("rnn4", LSTM(LSTMOptions(size, size).batch_first(true)));
        rnn5 = register_module("rnn5", LSTM(LSTMOptions(size, size).batch_first(true)));
    };

    torch::Tensor forward(torch::Tensor x) {
        // Input is [N, T, C], contiguity optional

        auto [y1, h1] = rnn1(x.flip(1));
        auto [y2, h2] = rnn2(y1.flip(1));
        auto [y3, h3] = rnn3(y2.flip(1));
        auto [y4, h4] = rnn4(y3.flip(1));
        auto [y5, h5] = rnn5(y4.flip(1));

        // Output is [N, T, C], non-contiguous
        return y5.flip(1);
    }

    LSTM rnn1{nullptr}, rnn2{nullptr}, rnn3{nullptr}, rnn4{nullptr}, rnn5{nullptr};
};

struct ClampImpl : Module {
    ClampImpl(float _min, float _max, bool _active) : min(_min), max(_max), active(_active){};

    torch::Tensor forward(torch::Tensor x) {
        if (active) {
            return x.clamp(min, max);
        } else {
            return x;
        }
    }

    bool active;
    float min, max;
};

TORCH_MODULE(LSTMStack);
TORCH_MODULE(LinearCRF);
TORCH_MODULE(Convolution);
TORCH_MODULE(Clamp);

template <class LSTMStackType>
struct CRFModelImpl : Module {
<<<<<<< HEAD
    CRFModelImpl(int conv,
                 int size,
                 int outsize,
                 int stride,
                 int decomposition,
                 bool clamp,
                 bool expand_blanks,
                 int batch_size,
                 int chunk_size) {
        conv1 = register_module("conv1", Convolution(1, conv, 5, 1));
        clamp1 = Clamp(-0.5, 3.5, clamp);
        conv2 = register_module("conv2", Convolution(conv, 16, 5, 1));
        clamp2 = Clamp(-0.5, 3.5, clamp);
        conv3 = register_module("conv3", Convolution(16, size, 19, stride, true));
        clamp3 = Clamp(-0.5, 3.5, clamp);

        rnns = register_module("rnns", LSTMStackType(size, batch_size, chunk_size / stride));

        if (decomposition) {
            linear1 = register_module("linear1", Linear(size, decomposition));
            linear2 = register_module("linear2",
                                      Linear(LinearOptions(decomposition, outsize).bias(false)));
            clamp4 = Clamp(-5.0, 5.0, clamp);
            encoder = Sequential(conv1, clamp1, conv2, clamp2, conv3, clamp3, rnns, linear1,
                                 linear2, clamp4);
        } else if (conv == 16) {
            linear1 = register_module("linear1", Linear(LinearOptions(size, outsize).bias(false)));
            clamp4 = Clamp(-5.0, 5.0, clamp);
=======
    CRFModelImpl(const CRFModelConfig &config, bool expand_blanks, int batch_size, int chunk_size) {
        conv1 = register_module("conv1", Convolution(1, config.conv, 5, 1));
        clamp1 = Clamp(-0.5, 3.5, config.clamp);
        conv2 = register_module("conv2", Convolution(config.conv, 16, 5, 1));
        clamp2 = Clamp(-0.5, 3.5, config.clamp);
        conv3 = register_module("conv3", Convolution(16, config.insize, 19, config.stride, true));
        clamp3 = Clamp(-0.5, 3.5, config.clamp);

        rnns = register_module(
                "rnns", LSTMStackType(config.insize, batch_size, chunk_size / config.stride));

        if (config.out_features.has_value()) {
            // The linear layer is decomposed into 2 matmuls.
            const int decomposition = config.out_features.value();
            linear1 = register_module("linear1", Linear(config.insize, decomposition));
            linear2 = register_module(
                    "linear2", Linear(LinearOptions(decomposition, config.outsize).bias(false)));
            clamp4 = Clamp(-4.0, 4.0, config.clamp);
            encoder = Sequential(conv1, clamp1, conv2, clamp2, conv3, clamp3, rnns, linear1,
                                 linear2, clamp4);
        } else if (config.conv == 16) {
            linear1 = register_module(
                    "linear1", Linear(LinearOptions(config.insize, config.outsize).bias(false)));
            clamp4 = Clamp(-4.0, 4.0, config.clamp);
>>>>>>> ceb3f475
            encoder =
                    Sequential(conv1, clamp1, conv2, clamp2, conv3, clamp3, rnns, linear1, clamp4);
        } else {
            linear = register_module("linear1", LinearCRF(config.insize, config.outsize));
            encoder = Sequential(conv1, conv2, conv3, rnns, linear);
        }
    }

    void load_state_dict(const std::vector<torch::Tensor> &weights) {
        utils::load_state_dict(*this, weights);
    }

    torch::Tensor forward(torch::Tensor x) {
        nvtx3::scoped_range loop{"nn_forward"};
        return encoder->forward(x);
    }

    LSTMStackType rnns{nullptr};
    LinearCRF linear{nullptr};
    Linear linear1{nullptr}, linear2{nullptr};
    Sequential encoder{nullptr};
    Convolution conv1{nullptr}, conv2{nullptr}, conv3{nullptr};
    Clamp clamp1{nullptr}, clamp2{nullptr}, clamp3{nullptr}, clamp4{nullptr};
};

#if USE_CUDA_LSTM
using CudaCRFModelImpl = CRFModelImpl<CudaLSTMStack>;
TORCH_MODULE(CudaCRFModel);
#endif

using CpuCRFModelImpl = CRFModelImpl<LSTMStack>;
TORCH_MODULE(CpuCRFModel);

}  // namespace nn

CRFModelConfig load_crf_model_config(const std::filesystem::path &path) {
    const auto config_toml = toml::parse(path / "config.toml");

    CRFModelConfig config;
    config.qscale = 1.0f;
    config.qbias = 0.0f;

    if (config_toml.contains("qscore")) {
        const auto &qscore = toml::find(config_toml, "qscore");
        config.qbias = toml::find<float>(qscore, "bias");
        config.qscale = toml::find<float>(qscore, "scale");
    } else {
        spdlog::debug("> no qscore calibration found");
    }

    config.conv = 4;
    config.insize = 0;
    config.stride = 1;
    config.bias = true;
    config.clamp = false;

    // The encoder scale only appears in pre-v4 models.  In v4 models
    // the value of 1 is used.
    config.scale = 1.0f;

    const auto &encoder = toml::find(config_toml, "encoder");
    if (encoder.contains("type")) {
        // v4-type model
        for (const auto &segment : toml::find(config_toml, "encoder", "sublayers").as_array()) {
            const auto type = toml::find<std::string>(segment, "type");
            if (type.compare("convolution") == 0) {
                // Overall stride is the product of all conv layers' strides.
                config.stride *= toml::find<int>(segment, "stride");
            } else if (type.compare("lstm") == 0) {
                config.insize = toml::find<int>(segment, "size");
            } else if (type.compare("linear") == 0) {
                // Specifying out_features implies a decomposition of the linear layer matrix
                // multiply with a bottleneck before the final feature size.
                config.out_features = toml::find<int>(segment, "out_features");
            } else if (type.compare("clamp") == 0) {
                config.clamp = true;
            } else if (type.compare("linearcrfencoder") == 0) {
                config.blank_score = toml::find<float>(segment, "blank_score");
            }
        }
        config.conv = 16;
        config.bias = config.insize > 128;
    } else {
        // pre-v4 model
        config.stride = toml::find<int>(encoder, "stride");
        config.insize = toml::find<int>(encoder, "features");
        config.blank_score = toml::find<float>(encoder, "blank_score");
        config.scale = toml::find<float>(encoder, "scale");
    }

    const auto &global_norm = toml::find(config_toml, "global_norm");
    // Note that in v4 files state_len appears twice: under global_norm and under
    // linearcrfencoder.  We are ignoring the latter.
    config.state_len = toml::find<int>(global_norm, "state_len");

#ifdef __APPLE__
    // The Metal path outputs explicit stay scores from the NN.
    // TODO -- remove explicit stay score output from the Metal path.
    config.outsize = pow(4, config.state_len) * 5;
#else
    // CUDA and CPU paths do not output explicit stay scores from the NN.
    config.outsize = pow(4, config.state_len) * 4;
#endif

    return config;
}

std::vector<torch::Tensor> load_crf_model_weights(const std::filesystem::path &dir,
                                                  bool decomposition,
                                                  bool bias) {
    auto tensors = std::vector<std::string>{

            "0.conv.weight.tensor",      "0.conv.bias.tensor",

            "1.conv.weight.tensor",      "1.conv.bias.tensor",

            "2.conv.weight.tensor",      "2.conv.bias.tensor",

            "4.rnn.weight_ih_l0.tensor", "4.rnn.weight_hh_l0.tensor",
            "4.rnn.bias_ih_l0.tensor",   "4.rnn.bias_hh_l0.tensor",

            "5.rnn.weight_ih_l0.tensor", "5.rnn.weight_hh_l0.tensor",
            "5.rnn.bias_ih_l0.tensor",   "5.rnn.bias_hh_l0.tensor",

            "6.rnn.weight_ih_l0.tensor", "6.rnn.weight_hh_l0.tensor",
            "6.rnn.bias_ih_l0.tensor",   "6.rnn.bias_hh_l0.tensor",

            "7.rnn.weight_ih_l0.tensor", "7.rnn.weight_hh_l0.tensor",
            "7.rnn.bias_ih_l0.tensor",   "7.rnn.bias_hh_l0.tensor",

            "8.rnn.weight_ih_l0.tensor", "8.rnn.weight_hh_l0.tensor",
            "8.rnn.bias_ih_l0.tensor",   "8.rnn.bias_hh_l0.tensor",

            "9.linear.weight.tensor"};

    if (bias) {
        tensors.push_back("9.linear.bias.tensor");
    }

    if (decomposition) {
        tensors.push_back("10.linear.weight.tensor");
    }

    return utils::load_tensors(dir, tensors);
}

ModuleHolder<AnyModule> load_crf_model(const std::filesystem::path &path,
                                       const CRFModelConfig &model_config,
                                       const int batch_size,
                                       const int chunk_size,
                                       const torch::TensorOptions &options) {
#if USE_CUDA_LSTM
    if (options.device() != torch::kCPU) {
        const bool expand_blanks = false;
        auto model = nn::CudaCRFModel(model_config, expand_blanks, batch_size, chunk_size);
        return populate_model(model, path, options, model_config.out_features.has_value(),
                              model_config.bias);
    } else
#endif
    {
        const bool expand_blanks = true;
        auto model = nn::CpuCRFModel(model_config, expand_blanks, batch_size, chunk_size);
        return populate_model(model, path, options, model_config.out_features.has_value(),
                              model_config.bias);
    }
}

}  // namespace dorado<|MERGE_RESOLUTION|>--- conflicted
+++ resolved
@@ -539,36 +539,6 @@
 
 template <class LSTMStackType>
 struct CRFModelImpl : Module {
-<<<<<<< HEAD
-    CRFModelImpl(int conv,
-                 int size,
-                 int outsize,
-                 int stride,
-                 int decomposition,
-                 bool clamp,
-                 bool expand_blanks,
-                 int batch_size,
-                 int chunk_size) {
-        conv1 = register_module("conv1", Convolution(1, conv, 5, 1));
-        clamp1 = Clamp(-0.5, 3.5, clamp);
-        conv2 = register_module("conv2", Convolution(conv, 16, 5, 1));
-        clamp2 = Clamp(-0.5, 3.5, clamp);
-        conv3 = register_module("conv3", Convolution(16, size, 19, stride, true));
-        clamp3 = Clamp(-0.5, 3.5, clamp);
-
-        rnns = register_module("rnns", LSTMStackType(size, batch_size, chunk_size / stride));
-
-        if (decomposition) {
-            linear1 = register_module("linear1", Linear(size, decomposition));
-            linear2 = register_module("linear2",
-                                      Linear(LinearOptions(decomposition, outsize).bias(false)));
-            clamp4 = Clamp(-5.0, 5.0, clamp);
-            encoder = Sequential(conv1, clamp1, conv2, clamp2, conv3, clamp3, rnns, linear1,
-                                 linear2, clamp4);
-        } else if (conv == 16) {
-            linear1 = register_module("linear1", Linear(LinearOptions(size, outsize).bias(false)));
-            clamp4 = Clamp(-5.0, 5.0, clamp);
-=======
     CRFModelImpl(const CRFModelConfig &config, bool expand_blanks, int batch_size, int chunk_size) {
         conv1 = register_module("conv1", Convolution(1, config.conv, 5, 1));
         clamp1 = Clamp(-0.5, 3.5, config.clamp);
@@ -586,14 +556,13 @@
             linear1 = register_module("linear1", Linear(config.insize, decomposition));
             linear2 = register_module(
                     "linear2", Linear(LinearOptions(decomposition, config.outsize).bias(false)));
-            clamp4 = Clamp(-4.0, 4.0, config.clamp);
+            clamp4 = Clamp(-5.0, 5.0, config.clamp);
             encoder = Sequential(conv1, clamp1, conv2, clamp2, conv3, clamp3, rnns, linear1,
                                  linear2, clamp4);
         } else if (config.conv == 16) {
             linear1 = register_module(
                     "linear1", Linear(LinearOptions(config.insize, config.outsize).bias(false)));
-            clamp4 = Clamp(-4.0, 4.0, config.clamp);
->>>>>>> ceb3f475
+            clamp4 = Clamp(-5.0, 5.0, config.clamp);
             encoder =
                     Sequential(conv1, clamp1, conv2, clamp2, conv3, clamp3, rnns, linear1, clamp4);
         } else {
