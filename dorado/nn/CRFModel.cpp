--- conflicted
+++ resolved
@@ -296,13 +296,13 @@
         encoder = Sequential(conv1, conv2, conv3, permute, rnns, linear);
     }
 
-    void load_state_dict(const std::vector<torch::Tensor>& weights) {
+    void load_state_dict(const std::vector<torch::Tensor> &weights) {
         ::utils::load_state_dict(*this, weights);
     }
 
     torch::Tensor forward(torch::Tensor x) { return encoder->forward(x); }
 
-    std::vector<torch::Tensor> load_weights(const std::filesystem::path& dir) {
+    std::vector<torch::Tensor> load_weights(const std::filesystem::path &dir) {
         auto tensors = std::vector<std::string>{
 
                 "0.conv.weight.tensor",      "0.conv.bias.tensor",
@@ -340,19 +340,11 @@
 
 TORCH_MODULE(CRFModel);
 
-<<<<<<< HEAD
-ModuleHolder<AnyModule> load_crf_model(const std::string &path,
-                                       int batch_size,
-                                       int chunk_size,
-                                       torch::TensorOptions options) {
-    auto config = toml::parse(path + "/config.toml");
-=======
-std::tuple<ModuleHolder<AnyModule>, size_t> load_crf_model(const std::filesystem::path& path,
+std::tuple<ModuleHolder<AnyModule>, size_t> load_crf_model(const std::filesystem::path &path,
                                                            int batch_size,
                                                            int chunk_size,
                                                            torch::TensorOptions options) {
     auto config = toml::parse(path / "config.toml");
->>>>>>> 37e28f7b
 
     const auto &encoder = toml::find(config, "encoder");
     const auto stride = toml::find<int>(encoder, "stride");
