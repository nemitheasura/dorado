#include "Version.h"
#include "data_loader/DataLoader.h"
#include "decode/CPUDecoder.h"
#include "nn/CudaCRFModel.h"
#include "nn/MetalCRFModel.h"
#include "read_pipeline/BaseSpaceDuplexCallerNode.h"
#include "read_pipeline/BasecallerNode.h"
#include "read_pipeline/ScalerNode.h"
#include "read_pipeline/StereoDuplexEncoderNode.h"
#include "read_pipeline/WriterNode.h"
#include "utils/bam_utils.h"
#include "utils/cuda_utils.h"
#include "utils/duplex_utils.h"
#include "utils/log_utils.h"
#ifdef __APPLE__
#include "utils/metal_utils.h"
#endif

#include "utils/parameters.h"

#include <argparse.hpp>
#include <spdlog/spdlog.h>

#include <thread>

namespace dorado {

int duplex(int argc, char* argv[]) {
    using dorado::utils::default_parameters;
    utils::InitLogging();

    argparse::ArgumentParser parser("dorado", DORADO_VERSION);
    parser.add_argument("model").help("Model");
    parser.add_argument("reads").help("Reads in Pod5 format or BAM/SAM format for basespace.");
    parser.add_argument("--pairs").help("Space-delimited csv containing read ID pairs.");
    parser.add_argument("--emit-fastq").default_value(false).implicit_value(true);
    parser.add_argument("-t", "--threads").default_value(0).scan<'i', int>();

    parser.add_argument("-x", "--device")
            .help("device string in format \"cuda:0,...,N\", \"cuda:all\", \"metal\" etc..")
            .default_value(utils::default_parameters.device);

    parser.add_argument("-b", "--batchsize")
            .default_value(default_parameters.batchsize)
            .scan<'i', int>()
            .help("if 0 an optimal batchsize will be selected");

    parser.add_argument("-c", "--chunksize")
            .default_value(default_parameters.chunksize)
            .scan<'i', int>();

    parser.add_argument("-o", "--overlap")
            .default_value(default_parameters.overlap)
            .scan<'i', int>();

    parser.add_argument("-r", "--num_runners")
            .default_value(default_parameters.num_runners)
            .scan<'i', int>();
    try {
        parser.parse_args(argc, argv);

        auto device(parser.get<std::string>("-x"));
        auto model(parser.get<std::string>("model"));
        auto reads(parser.get<std::string>("reads"));
        auto pairs_file(parser.get<std::string>("--pairs"));
        auto threads = static_cast<size_t>(parser.get<int>("--threads"));
        bool emit_fastq = parser.get<bool>("--emit-fastq");
        std::vector<std::string> args(argv, argv + argc);

        spdlog::info("> Loading pairs file");
        std::map<std::string, std::string> template_complement_map = utils::load_pairs_file(pairs_file);
        spdlog::info("> Pairs file loaded");

        WriterNode writer_node(std::move(args), emit_fastq, false, true, 4);
        torch::set_num_threads(1);

        if (model.compare("basespace") == 0) {  // Execute a Basespace duplex pipeline.
            spdlog::info("> Loading reads");
            std::map<std::string, std::shared_ptr<Read>> read_map = utils::read_bam(reads);
            spdlog::info("> Starting Basespace Duplex Pipeline");

            threads = threads == 0 ? std::thread::hardware_concurrency() : threads;
            BaseSpaceDuplexCallerNode duplex_caller_node(writer_node, template_complement_map, read_map,
                                                         threads);
        } else {  // Execute a Stereo Duplex pipeline.
            torch::set_num_threads(1);
            std::vector<Runner> runners;
            std::vector<Runner> stereo_runners;

            int num_devices;
            int batch_size(parser.get<int>("-b"));
            int chunk_size(parser.get<int>("-c"));
            int overlap(parser.get<int>("-o"));
            size_t num_runners = 1;

            size_t stereo_batch_size;

            if (device == "cpu") {
                batch_size = batch_size == 0 ? std::thread::hardware_concurrency() : batch_size;
                for (size_t i = 0; i < num_runners; i++) {
                    runners.push_back(std::make_shared<ModelRunner<CPUDecoder>>(
                            model, device, chunk_size, batch_size));
                }
    #ifdef __APPLE__
            } else {
                throw std::runtime_error(std::string("Stereo Duplex currently unspported on Metal"));
            }
    #else   // ifdef __APPLE__
            } else {
                auto devices = utils::parse_cuda_device_string(device);
                num_devices = devices.size();
                if (num_devices == 0) {
                    throw std::runtime_error("CUDA device requested but no devices found.");
                }
                batch_size = batch_size == 0 ? utils::auto_gpu_batch_size(model, devices) : batch_size;
                batch_size = batch_size / 2;  //Needed to support Stereo and Simplex in parallel
                for (auto device_string : devices) {
                    auto caller = create_cuda_caller(model, chunk_size, batch_size, device_string);
                    for (size_t i = 0; i < num_runners; i++) {
                        runners.push_back(
                                std::make_shared<CudaModelRunner>(caller, chunk_size, batch_size));
                    }
                }

<<<<<<< HEAD
                stereo_batch_size = 1024;
#ifdef WIN32
                std::string stereo_model(
                        "U:\\Groups\\machine_learning\\active\\klawrence\\stereo-duplex\\"
                        "202211_ncm_model_training\\4khz_mixedspeed\\20221115_beta_training\\"
                        "dna_r10.4.1_e8.2_4khz_mixedspeed_duplex@v4.0.beta");
#else
                std::string stereo_model(
                        "/media/groups/machine_learning/active/klawrence/stereo-duplex/"
                        "202211_ncm_model_training/4khz_mixedspeed/20221115_beta_training/"
                        "dna_r10.4.1_e8.2_4khz_mixedspeed_duplex@v4.0.beta");
#endif
                for (auto device_string : devices) {
                    auto caller = create_cuda_caller(stereo_model, chunk_size, stereo_batch_size,
                                                     device_string);
                    for (size_t i = 0; i < num_runners; i++) {
                        stereo_runners.push_back(std::make_shared<CudaModelRunner>(caller, chunk_size,
                                                                                   stereo_batch_size));
                    }
=======
            stereo_batch_size = 1024;

            std::string stereo_model_name("dna_r10.4.1_e8.2_4khz_mixedspeed_duplex@v4.0.beta");
            auto model_path = std::filesystem::path(model);
            auto stereo_model_path =
                    model_path.parent_path() / std::filesystem::path(stereo_model_name);

            std::string stereo_model(stereo_model_path);
            for (auto device_string : devices) {
                auto caller = create_cuda_caller(stereo_model, chunk_size, stereo_batch_size,
                                                 device_string);
                for (size_t i = 0; i < num_runners; i++) {
                    stereo_runners.push_back(std::make_shared<CudaModelRunner>(caller, chunk_size,
                                                                               stereo_batch_size));
>>>>>>> eaba2086
                }
            }
    #endif  // __APPLE__
            spdlog::info("> Starting Stereo Duplex pipeline");

            std::unique_ptr<BasecallerNode> stereo_basecaller_node;

            auto stereo_model_stride = stereo_runners.front()->model_stride();
            stereo_basecaller_node = std::make_unique<BasecallerNode>(
                    writer_node, std::move(stereo_runners), stereo_batch_size, chunk_size, overlap,
                    stereo_model_stride);

            StereoDuplexEncoderNode stereo_node = StereoDuplexEncoderNode(
                    *stereo_basecaller_node, std::move(template_complement_map));

            std::unique_ptr<BasecallerNode> basecaller_node;
            auto simplex_model_stride = runners.front()->model_stride();
            basecaller_node =
                    std::make_unique<BasecallerNode>(stereo_node, std::move(runners), batch_size,
                                                     chunk_size, overlap, simplex_model_stride);
            ScalerNode scaler_node(*basecaller_node, num_devices * 2);

            DataLoader loader(scaler_node, "cpu", num_devices);
            loader.load_reads(reads);
        }
    } catch (const std::exception& e) {
        spdlog::error(e.what());
        std::exit(1);
    }
    return 0;
}
}  // namespace dorado<|MERGE_RESOLUTION|>--- conflicted
+++ resolved
@@ -122,19 +122,15 @@
                     }
                 }
 
-<<<<<<< HEAD
                 stereo_batch_size = 1024;
-#ifdef WIN32
-                std::string stereo_model(
-                        "U:\\Groups\\machine_learning\\active\\klawrence\\stereo-duplex\\"
-                        "202211_ncm_model_training\\4khz_mixedspeed\\20221115_beta_training\\"
-                        "dna_r10.4.1_e8.2_4khz_mixedspeed_duplex@v4.0.beta");
-#else
-                std::string stereo_model(
-                        "/media/groups/machine_learning/active/klawrence/stereo-duplex/"
-                        "202211_ncm_model_training/4khz_mixedspeed/20221115_beta_training/"
-                        "dna_r10.4.1_e8.2_4khz_mixedspeed_duplex@v4.0.beta");
-#endif
+
+                std::string stereo_model_name("dna_r10.4.1_e8.2_4khz_mixedspeed_duplex@v4.0.beta");
+                auto model_path = std::filesystem::path(model);
+                auto stereo_model_path =
+                        model_path.parent_path() / std::filesystem::path(stereo_model_name);
+
+                std::string stereo_model(stereo_model_path);
+
                 for (auto device_string : devices) {
                     auto caller = create_cuda_caller(stereo_model, chunk_size, stereo_batch_size,
                                                      device_string);
@@ -142,22 +138,6 @@
                         stereo_runners.push_back(std::make_shared<CudaModelRunner>(caller, chunk_size,
                                                                                    stereo_batch_size));
                     }
-=======
-            stereo_batch_size = 1024;
-
-            std::string stereo_model_name("dna_r10.4.1_e8.2_4khz_mixedspeed_duplex@v4.0.beta");
-            auto model_path = std::filesystem::path(model);
-            auto stereo_model_path =
-                    model_path.parent_path() / std::filesystem::path(stereo_model_name);
-
-            std::string stereo_model(stereo_model_path);
-            for (auto device_string : devices) {
-                auto caller = create_cuda_caller(stereo_model, chunk_size, stereo_batch_size,
-                                                 device_string);
-                for (size_t i = 0; i < num_runners; i++) {
-                    stereo_runners.push_back(std::make_shared<CudaModelRunner>(caller, chunk_size,
-                                                                               stereo_batch_size));
->>>>>>> eaba2086
                 }
             }
     #endif  // __APPLE__
