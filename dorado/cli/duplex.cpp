--- conflicted
+++ resolved
@@ -562,17 +562,9 @@
 
         // Report progress during output file finalisation.
         tracker.set_description("Sorting output files");
-<<<<<<< HEAD
         hts_file.finalise([&](size_t progress) {
             tracker.update_post_processing_progress(static_cast<float>(progress));
         });
-=======
-        hts_file.finalise(
-                [&](size_t progress) {
-                    tracker.update_post_processing_progress(static_cast<float>(progress));
-                },
-                WRITER_THREADS, true);
->>>>>>> fef2b37f
 
         tracker.summarize();
         if (!dump_stats_file.empty()) {
